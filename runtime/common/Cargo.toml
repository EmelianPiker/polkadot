--- conflicted
+++ resolved
@@ -12,39 +12,21 @@
 serde = { version = "1.0.102", default-features = false }
 serde_derive = { version = "1.0.102", optional = true }
 
-<<<<<<< HEAD
 sp-api = { git = "https://github.com/paritytech/substrate", branch = "ashley-polkadot-wasm", default-features = false }
-inherents = { package = "sp-inherents", git = "https://github.com/paritytech/substrate", default-features = false, branch = "ashley-polkadot-wasm" }
-rstd = { package = "sp-std", git = "https://github.com/paritytech/substrate", default-features = false, branch = "ashley-polkadot-wasm" }
-sp-io = { git = "https://github.com/paritytech/substrate", default-features = false, branch = "ashley-polkadot-wasm" }
-sp-runtime = { git = "https://github.com/paritytech/substrate", default-features = false, branch = "ashley-polkadot-wasm" }
-sp-staking = { git = "https://github.com/paritytech/substrate", default-features = false, branch = "ashley-polkadot-wasm" }
-sp-core = { git = "https://github.com/paritytech/substrate", default-features = false, branch = "ashley-polkadot-wasm" }
+inherents = { package = "sp-inherents", git = "https://github.com/paritytech/substrate", branch = "ashley-polkadot-wasm", default-features = false }
+rstd = { package = "sp-std", git = "https://github.com/paritytech/substrate", branch = "ashley-polkadot-wasm", default-features = false }
+sp-io = { git = "https://github.com/paritytech/substrate", branch = "ashley-polkadot-wasm", default-features = false }
+sp-runtime = { git = "https://github.com/paritytech/substrate", branch = "ashley-polkadot-wasm", default-features = false }
+sp-staking = { git = "https://github.com/paritytech/substrate", branch = "ashley-polkadot-wasm", default-features = false }
+sp-core = { git = "https://github.com/paritytech/substrate", branch = "ashley-polkadot-wasm", default-features = false }
 
-authorship = { package = "pallet-authorship", git = "https://github.com/paritytech/substrate", default-features = false, branch = "ashley-polkadot-wasm" }
-balances = { package = "pallet-balances", git = "https://github.com/paritytech/substrate", default-features = false, branch = "ashley-polkadot-wasm" }
-session = { package = "pallet-session", git = "https://github.com/paritytech/substrate", default-features = false, branch = "ashley-polkadot-wasm" }
-frame-support = { git = "https://github.com/paritytech/substrate", default-features = false, branch = "ashley-polkadot-wasm" }
-staking = { package = "pallet-staking", git = "https://github.com/paritytech/substrate", default-features = false, branch = "ashley-polkadot-wasm" }
-system = { package = "frame-system", git = "https://github.com/paritytech/substrate", default-features = false, branch = "ashley-polkadot-wasm" }
-timestamp = { package = "pallet-timestamp", git = "https://github.com/paritytech/substrate", default-features = false, branch = "ashley-polkadot-wasm" }
-=======
-sp-api = { git = "https://github.com/paritytech/substrate", branch = "polkadot-master", default-features = false }
-inherents = { package = "sp-inherents", git = "https://github.com/paritytech/substrate", branch = "polkadot-master", default-features = false }
-rstd = { package = "sp-std", git = "https://github.com/paritytech/substrate", branch = "polkadot-master", default-features = false }
-sp-io = { git = "https://github.com/paritytech/substrate", branch = "polkadot-master", default-features = false }
-sp-runtime = { git = "https://github.com/paritytech/substrate", branch = "polkadot-master", default-features = false }
-sp-staking = { git = "https://github.com/paritytech/substrate", branch = "polkadot-master", default-features = false }
-sp-core = { git = "https://github.com/paritytech/substrate", branch = "polkadot-master", default-features = false }
-
-authorship = { package = "pallet-authorship", git = "https://github.com/paritytech/substrate", branch = "polkadot-master", default-features = false }
-balances = { package = "pallet-balances", git = "https://github.com/paritytech/substrate", branch = "polkadot-master", default-features = false }
-session = { package = "pallet-session", git = "https://github.com/paritytech/substrate", branch = "polkadot-master", default-features = false }
-frame-support = { git = "https://github.com/paritytech/substrate", branch = "polkadot-master", default-features = false }
-staking = { package = "pallet-staking", git = "https://github.com/paritytech/substrate", branch = "polkadot-master", default-features = false }
-system = { package = "frame-system", git = "https://github.com/paritytech/substrate", branch = "polkadot-master", default-features = false }
-timestamp = { package = "pallet-timestamp", git = "https://github.com/paritytech/substrate", branch = "polkadot-master", default-features = false }
->>>>>>> 4dcdf5f2
+authorship = { package = "pallet-authorship", git = "https://github.com/paritytech/substrate", branch = "ashley-polkadot-wasm", default-features = false }
+balances = { package = "pallet-balances", git = "https://github.com/paritytech/substrate", branch = "ashley-polkadot-wasm", default-features = false }
+session = { package = "pallet-session", git = "https://github.com/paritytech/substrate", branch = "ashley-polkadot-wasm", default-features = false }
+frame-support = { git = "https://github.com/paritytech/substrate", branch = "ashley-polkadot-wasm", default-features = false }
+staking = { package = "pallet-staking", git = "https://github.com/paritytech/substrate", branch = "ashley-polkadot-wasm", default-features = false }
+system = { package = "frame-system", git = "https://github.com/paritytech/substrate", branch = "ashley-polkadot-wasm", default-features = false }
+timestamp = { package = "pallet-timestamp", git = "https://github.com/paritytech/substrate", branch = "ashley-polkadot-wasm", default-features = false }
 
 primitives = { package = "polkadot-primitives", path = "../../primitives", default-features = false }
 polkadot-parachain = { path = "../../parachain", default-features = false }
@@ -53,21 +35,12 @@
 hex-literal = "0.2.1"
 libsecp256k1 = "0.3.2"
 tiny-keccak = "1.5.0"
-<<<<<<< HEAD
 keyring = { package = "sp-keyring", git = "https://github.com/paritytech/substrate", branch = "ashley-polkadot-wasm" }
 sp-trie = { git = "https://github.com/paritytech/substrate", branch = "ashley-polkadot-wasm" }
-babe = { package = "pallet-babe", git = "https://github.com/paritytech/substrate", default-features = false, branch = "ashley-polkadot-wasm" }
-randomness-collective-flip = { package = "pallet-randomness-collective-flip", git = "https://github.com/paritytech/substrate", default-features = false, branch = "ashley-polkadot-wasm" }
+babe = { package = "pallet-babe", git = "https://github.com/paritytech/substrate", branch = "ashley-polkadot-wasm", default-features = false }
+randomness-collective-flip = { package = "pallet-randomness-collective-flip", git = "https://github.com/paritytech/substrate", branch = "ashley-polkadot-wasm", default-features = false }
 pallet-staking-reward-curve = { git = "https://github.com/paritytech/substrate", branch = "ashley-polkadot-wasm" }
-treasury = { package = "pallet-treasury", git = "https://github.com/paritytech/substrate", default-features = false, branch = "ashley-polkadot-wasm" }
-=======
-keyring = { package = "sp-keyring", git = "https://github.com/paritytech/substrate", branch = "polkadot-master" }
-sp-trie = { git = "https://github.com/paritytech/substrate", branch = "polkadot-master" }
-babe = { package = "pallet-babe", git = "https://github.com/paritytech/substrate", branch = "polkadot-master", default-features = false }
-randomness-collective-flip = { package = "pallet-randomness-collective-flip", git = "https://github.com/paritytech/substrate", branch = "polkadot-master", default-features = false }
-pallet-staking-reward-curve = { git = "https://github.com/paritytech/substrate", branch = "polkadot-master" }
-treasury = { package = "pallet-treasury", git = "https://github.com/paritytech/substrate", branch = "polkadot-master", default-features = false }
->>>>>>> 4dcdf5f2
+treasury = { package = "pallet-treasury", git = "https://github.com/paritytech/substrate", branch = "ashley-polkadot-wasm", default-features = false }
 trie-db = "0.19.2"
 serde_json = "1.0.41"
 
