--- conflicted
+++ resolved
@@ -34,11 +34,7 @@
 use crate::gossip::{RegisteredMessageValidator, GossipMessage, GossipStatement, ErasureChunkMessage};
 
 use futures::prelude::*;
-<<<<<<< HEAD
 use futures::task::SpawnExt;
-=======
-use futures03::{future::FutureExt, TryFutureExt};
->>>>>>> 78e828d8
 use parking_lot::Mutex;
 use log::{debug, trace};
 
@@ -202,14 +198,9 @@
 		let parent_hash = self.parent_hash();
 
 		producer.prime(self.fetcher.api().clone())
-<<<<<<< HEAD
-			.map_ok(move |validated| {
-=======
 			.validate()
 			.boxed()
-			.compat()
-			.map(move |validated| {
->>>>>>> 78e828d8
+			.map_ok(move |validated| {
 				// store the data before broadcasting statements, so other peers can fetch.
 				knowledge.lock().note_candidate(
 					candidate_hash,
