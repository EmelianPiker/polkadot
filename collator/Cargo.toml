[package]
name = "polkadot-collator"
version = "0.7.20"
authors = ["Parity Technologies <admin@parity.io>"]
description = "Collator node implementation"
edition = "2018"

[dependencies]
futures = "0.3.1"
<<<<<<< HEAD
sc-client = { git = "https://github.com/paritytech/substrate", branch = "ashley-polkadot-wasm" }
sc-client-api = { git = "https://github.com/paritytech/substrate", branch = "ashley-polkadot-wasm" }
sc-network = { git = "https://github.com/paritytech/substrate", branch = "ashley-polkadot-wasm" }
sp-blockchain = { git = "https://github.com/paritytech/substrate", branch = "ashley-polkadot-wasm" }
sp-api = { git = "https://github.com/paritytech/substrate", branch = "ashley-polkadot-wasm" }
sp-core = { git = "https://github.com/paritytech/substrate", branch = "ashley-polkadot-wasm" }
sp-runtime = { git = "https://github.com/paritytech/substrate", branch = "ashley-polkadot-wasm" }
consensus_common = { package = "sp-consensus", git = "https://github.com/paritytech/substrate", branch = "ashley-polkadot-wasm" }
=======
sc-client = { git = "https://github.com/paritytech/substrate", branch = "polkadot-master" }
sc-cli = { git = "https://github.com/paritytech/substrate", branch = "polkadot-master" }
sc-client-api = { git = "https://github.com/paritytech/substrate", branch = "polkadot-master" }
sc-network = { git = "https://github.com/paritytech/substrate", branch = "polkadot-master" }
sp-blockchain = { git = "https://github.com/paritytech/substrate", branch = "polkadot-master" }
sp-api = { git = "https://github.com/paritytech/substrate", branch = "polkadot-master" }
sp-core = { git = "https://github.com/paritytech/substrate", branch = "polkadot-master" }
sp-runtime = { git = "https://github.com/paritytech/substrate", branch = "polkadot-master" }
consensus_common = { package = "sp-consensus", git = "https://github.com/paritytech/substrate", branch = "polkadot-master" }
>>>>>>> 4dcdf5f2
polkadot-primitives = { path = "../primitives" }
polkadot-cli = { path = "../cli" }
polkadot-network = { path = "../network" }
polkadot-validation = { path = "../validation" }
polkadot-service = { path = "../service" }
log = "0.4.8"
tokio = "0.2.10"
futures-timer = "2.0"
codec = { package = "parity-scale-codec", version = "1.1.0" }

[dev-dependencies]
keyring = { package = "sp-keyring", git = "https://github.com/paritytech/substrate", branch = "ashley-polkadot-wasm" }<|MERGE_RESOLUTION|>--- conflicted
+++ resolved
@@ -7,8 +7,8 @@
 
 [dependencies]
 futures = "0.3.1"
-<<<<<<< HEAD
 sc-client = { git = "https://github.com/paritytech/substrate", branch = "ashley-polkadot-wasm" }
+sc-cli = { git = "https://github.com/paritytech/substrate", branch = "ashley-polkadot-wasm" }
 sc-client-api = { git = "https://github.com/paritytech/substrate", branch = "ashley-polkadot-wasm" }
 sc-network = { git = "https://github.com/paritytech/substrate", branch = "ashley-polkadot-wasm" }
 sp-blockchain = { git = "https://github.com/paritytech/substrate", branch = "ashley-polkadot-wasm" }
@@ -16,17 +16,6 @@
 sp-core = { git = "https://github.com/paritytech/substrate", branch = "ashley-polkadot-wasm" }
 sp-runtime = { git = "https://github.com/paritytech/substrate", branch = "ashley-polkadot-wasm" }
 consensus_common = { package = "sp-consensus", git = "https://github.com/paritytech/substrate", branch = "ashley-polkadot-wasm" }
-=======
-sc-client = { git = "https://github.com/paritytech/substrate", branch = "polkadot-master" }
-sc-cli = { git = "https://github.com/paritytech/substrate", branch = "polkadot-master" }
-sc-client-api = { git = "https://github.com/paritytech/substrate", branch = "polkadot-master" }
-sc-network = { git = "https://github.com/paritytech/substrate", branch = "polkadot-master" }
-sp-blockchain = { git = "https://github.com/paritytech/substrate", branch = "polkadot-master" }
-sp-api = { git = "https://github.com/paritytech/substrate", branch = "polkadot-master" }
-sp-core = { git = "https://github.com/paritytech/substrate", branch = "polkadot-master" }
-sp-runtime = { git = "https://github.com/paritytech/substrate", branch = "polkadot-master" }
-consensus_common = { package = "sp-consensus", git = "https://github.com/paritytech/substrate", branch = "polkadot-master" }
->>>>>>> 4dcdf5f2
 polkadot-primitives = { path = "../primitives" }
 polkadot-cli = { path = "../cli" }
 polkadot-network = { path = "../network" }
