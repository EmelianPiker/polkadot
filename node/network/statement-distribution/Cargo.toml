--- conflicted
+++ resolved
@@ -10,12 +10,8 @@
 tracing = "0.1.22"
 tracing-futures = "0.2.4"
 polkadot-primitives = { path = "../../../primitives" }
-<<<<<<< HEAD
 node-primitives = { package = "polkadot-node-primitives", path = "../../primitives" }
 sp-staking = { git = "https://github.com/paritytech/substrate", default-features = false , branch = "rococo-v1" }
-=======
-sp-staking = { git = "https://github.com/paritytech/substrate", branch = "master", default-features = false }
->>>>>>> f778e527
 polkadot-subsystem = { package = "polkadot-node-subsystem", path = "../../subsystem" }
 polkadot-node-primitives = { path = "../../primitives" }
 polkadot-node-subsystem-util = { path = "../../subsystem-util" }
